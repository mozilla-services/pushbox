--- conflicted
+++ resolved
@@ -1,11 +1,7 @@
 [package]
 authors = ["jrconlin <jconlin+git@mozilla.com>"]
 name = "pushbox"
-<<<<<<< HEAD
 version = "0.3.2"
-=======
-version = "0.3.1"
->>>>>>> dc3a0992
 edition = "2018"
 
 [dependencies]
